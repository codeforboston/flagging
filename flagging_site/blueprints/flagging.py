--- conflicted
+++ resolved
@@ -10,12 +10,8 @@
 from ..data.predictive_models import latest_model_outputs
 from ..data.database import get_boathouse_by_reach_dict
 from ..data.database import get_latest_time
-<<<<<<< HEAD
 from ..data.live_website_options import LiveWebsiteOptions
-=======
-from ..data.live_website_options import is_boating_season
-from ..data.live_website_options import get_flagging_message
->>>>>>> e68e0c43
+
 
 bp = Blueprint('flagging', __name__)
 
@@ -115,12 +111,8 @@
     df = latest_model_outputs()
     boathouse_statuses = parse_model_outputs(df)
     model_last_updated_time = df['time'].iloc[0]
-<<<<<<< HEAD
     boating_season = LiveWebsiteOptions.is_boating_season()
-=======
-    boating_season = is_boating_season()#current_app.config['BOATING_SEASON']
-    flagging_message = get_flagging_message()
->>>>>>> e68e0c43
+    flagging_message = LiveWebsiteOptions.get_flagging_message()
 
     return render_template('index.html',
                            boathouse_statuses=boathouse_statuses,
@@ -177,17 +169,14 @@
     df = latest_model_outputs()
     boathouse_statuses = parse_model_outputs(df)
     model_last_updated_time = df['time'].iloc[0]
-<<<<<<< HEAD
     boating_season = LiveWebsiteOptions.is_boating_season()
+    flagging_message = LiveWebsiteOptions.get_flagging_message()
 
-=======
-    boating_season = is_boating_season()#current_app.config['BOATING_SEASON']
-    flagging_message = get_flagging_message()
->>>>>>> e68e0c43
     return render_template('flags.html',
                            boathouse_statuses=boathouse_statuses,
                            model_last_updated_time=model_last_updated_time,
-                           boating_season=boating_season)
+                           boating_season=boating_season,
+                           flagging_message=flagging_message)
 
 
 @bp.route('/api')
