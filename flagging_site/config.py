"""Configurations for the website.

Be careful with any config variables that reference the system environment, e.g.
USE_MOCK_DATA when it loads from `os.getenv`. These values are filled in when
this module is loaded, meaning if you change the env variables _after_ you load
this module, they won't refresh.
"""
import os
import re
from flask.cli import load_dotenv
from distutils.util import strtobool


# Constants
# ~~~~~~~~~

ROOT_DIR = os.path.abspath(os.path.dirname(__file__))
QUERIES_DIR = os.path.join(ROOT_DIR, 'data', 'queries')
DATA_STORE = os.path.join(ROOT_DIR, 'data', '_store')

# Load dotenv
# ~~~~~~~~~~~

if os.getenv('FLASK_ENV') != 'production':
    load_dotenv(os.path.join(ROOT_DIR, '..', '.env'))
    load_dotenv(os.path.join(ROOT_DIR, '..', '.flaskenv'))


# Configs
# ~~~~~~~

class Config:
    """This class is a container for all config variables. Instances of this
    class are loaded into the Flask app in the `create_app` function.
    """
    def __repr__(self):
        return f'{self.__class__.__name__}()'
    # ==========================================================================
    # FLASK BUILTIN CONFIG OPTIONS
    #
    # These options are Flask builtins, meaning that Flask treats these
    # particular config options in a special way.
    #
    # See here for more: https://flask.palletsprojects.com/en/1.1.x/config/
    # ==========================================================================
    DEBUG: bool = False
    TESTING: bool = False
    SECRET_KEY: str = os.getenv('SECRET_KEY') or os.urandom(32)

    # ==========================================================================
    # DATABASE CONFIG OPTIONS
    # ==========================================================================
    POSTGRES_USER: str = os.getenv('POSTGRES_USER', os.getenv('USER', 'postgres'))
    POSTGRES_PASSWORD: str = os.getenv('POSTGRES_PASSWORD')
    POSTGRES_HOST: str = os.getenv('POSTGRES_HOST', 'localhost')
    POSTGRES_PORT: str = os.getenv('POSTGRES_PORT', '5432')
    POSTGRES_DBNAME: str = os.getenv('POSTGRES_DBNAME', 'flagging')

    @property
    def SQLALCHEMY_DATABASE_URI(self) -> str:
        """
        Returns the URI for the Postgres database.

        Example:
            >>> Config().SQLALCHEMY_DATABASE_URI
            'postgres://postgres:password_here@localhost:5432/flagging'
        """
        user = self.POSTGRES_USER
        password = self.POSTGRES_PASSWORD
        host = self.POSTGRES_HOST
        port = self.POSTGRES_PORT
        db = self.POSTGRES_DBNAME
        return f'postgresql://{user}:{password}@{host}:{port}/{db}'

    SQLALCHEMY_RECORD_QUERIES: bool = True
    SQLALCHEMY_TRACK_MODIFICATIONS: bool = False

    QUERIES_DIR: str = QUERIES_DIR
    """Directory that contains various queries that are accessible throughout
    the rest of the code base.
    """

    FLASK_ADMIN_SWATCH = 'lumen'

<<<<<<< HEAD
    CACHE_TYPE: str = 'redis'
    CACHE_DEFAULT_TIMEOUT: int = 21600
    CACHE_REDIS_URL: str = os.getenv('REDIS_URL')
=======
    CACHE_DEFAULT_TIMEOUT: int = 21600
    CACHE_TYPE: str = os.getenv('CACHE_TYPE', 'simple')
>>>>>>> 811cdba7

    # ==========================================================================
    # MISC. CUSTOM CONFIG OPTIONS
    #
    # These are options that Flask does not know how to interpret, but our
    # custom code does. These are also used  to handle the behavior of the
    # website.
    # ==========================================================================
    HOBOLINK_AUTH: dict = {
       'user': os.getenv('HOBOLINK_USERNAME'),
       'password': os.getenv('HOBOLINK_PASSWORD'),
       'token': os.getenv('HOBOLINK_TOKEN')
    }

    TWITTER_AUTH: dict = {
        'api_key': os.getenv('TWITTER_API_KEY'),
        'api_key_secret': os.getenv('TWITTER_API_KEY_SECRET'),
        'access_token': os.getenv('TWITTER_ACCESS_TOKEN'),
        'access_token_secret': os.getenv('TWITTER_ACCESS_TOKEN_SECRET')
    }

    USE_MOCK_DATA: bool = False
    """If Offline Mode is turned on, the data used when performing requests will
    be a static pickled version of the data instead of actively pulled from HTTP
    requests.
    
    This is useful for front-end development for two reasons: First, you don't
    need credentials to develop the front-end of the website. Second, it means
    that the data loads faster and avoids any possible issues.
    """

    DATA_STORE: str = DATA_STORE
    """If Offline Mode is turned on, this is where the data will be pulled from
    when doing requests.
    """

    API_MAX_HOURS: int = 48
    """The maximum number of hours of data that the API will return. We are not
    trying to be stingy about our data, we just want this in order to avoid any
    odd behaviors if the user requests more data than exists.
    """

    SEND_TWEETS: bool = strtobool(os.getenv('SEND_TWEETS') or 'false')
    """If True, the website behaves normally. If False, any time the app would
    send a Tweet, it does not do so. It is useful to turn this off when
    developing to test Twitter messages.
    """

    BASIC_AUTH_USERNAME: str = os.getenv('BASIC_AUTH_USERNAME', 'admin')
    BASIC_AUTH_PASSWORD: str = os.getenv('BASIC_AUTH_PASSWORD', 'password')


class ProductionConfig(Config):
    """The Production Config is used for deployment of the website to the
    internet. Currently the only part of the website that's pretty fleshed out
    is the `flagging` part, so that's the only blueprint we import.
    """
    SEND_TWEETS = strtobool(os.getenv('SEND_TWEETS') or 'true')
    CACHE_TYPE: str = 'redis'
    CACHE_REDIS_URL: str = os.getenv('REDIS_URL')

    def __init__(self):
        """Initializing the production config allows us to ensure the existence
        of these variables in the environment."""
        try:
            self.BASIC_AUTH_USERNAME: str = os.environ['BASIC_AUTH_USERNAME']
            self.BASIC_AUTH_PASSWORD: str = os.environ['BASIC_AUTH_PASSWORD']
        except KeyError:
            msg = (
                'You did not set all of the environment variables required to '
                'initiate the app in production mode. If you are deploying '
                'the website to Heroku, read the Deployment docs page to '
                'learn how to set env variables in Heroku. If you are not on '
                'Heroku, make sure your FLASK_ENV environment variable is set!'
            )
            print(msg)
            raise

        # Production does things in reverse: Instead of defining the database
        # using the POSTGRES_* environment variables, the database is set with
        # the `DATABASE_URL` (provided automatically by Postgres), and the
        # POSTGRES_* variables are not used.
        #
        # In the rare event that they are needed in production, they are set
        # to be consistent with the `DATABASE_URL` below:
        postgres_url_schema = re.compile(r'''
            ^
            postgres(?:ql)?://
            ([^\s:@/]+) # User
            :([^\s:@/]+) # Password
            @([^\s:@/]+) # Host
            :([^\s:@/]+) # Port
            /([^\s:@/]*?) # Database
            $
        ''', re.VERBOSE)
        matches = re.search(postgres_url_schema, self.SQLALCHEMY_DATABASE_URI)
        self.POSTGRES_USER = matches.group(1)
        self.POSTGRES_PASSWORD = matches.group(2)
        self.POSTGRES_HOST = matches.group(3)
        self.POSTGRES_PORT = matches.group(4)
        self.POSTGRES_DBNAME = matches.group(5)

    @property
    def SQLALCHEMY_DATABASE_URI(self) -> str:
        return os.getenv('DATABASE_URL')


class DevelopmentConfig(Config):
    """The Development Config is used for running the website on your own
    computer. This is the default config loaded up when you use `run_unix_dev`
    or `run_windows_dev` to boot up the website.

    This config turns on both Flask's debug mode (which shows detailed messages
    for unhandled exceptions) and Flask's testing mode (which turns off the
    app instance's builtin exception handling).
    """
    SQLALCHEMY_ECHO: bool = strtobool(os.getenv('SQLALCHEMY_ECHO') or 'false')
    DEBUG: bool = True
    TESTING: bool = True
    USE_MOCK_DATA = strtobool(os.getenv('USE_MOCK_DATA') or 'false')
    CACHE_DEFAULT_TIMEOUT: int = 1


class TestingConfig(Config):
    """The Testing Config is used for unit-testing and integration-testing the
    website.
    """
    SEND_TWEETS: bool = False
    TESTING: bool = True


def get_config_from_env(env: str) -> Config:
    """This function takes a string variable, looks at what that string variable
    is, and returns an instance of a Config class corresponding to that string
    variable.

    Args:
        env: (str) A string. Usually this is from `app.env` inside of the
             `create_app` function, which in turn is set by the environment
             variable `FLASK_ENV`.
    Returns:
        A Config instance corresponding with the string passed.

    Example:
        >>> get_config_from_env('development')
        DevelopmentConfig()
    """
    config_mapping = {
        'production': ProductionConfig,
        'development': DevelopmentConfig,
        'testing': TestingConfig,
    }
    try:
        config = config_mapping[env]
    except KeyError:
        raise KeyError('Bad config passed; the config must be in '
                       f'{config_mapping.values()}')
    return config()<|MERGE_RESOLUTION|>--- conflicted
+++ resolved
@@ -82,14 +82,8 @@
 
     FLASK_ADMIN_SWATCH = 'lumen'
 
-<<<<<<< HEAD
-    CACHE_TYPE: str = 'redis'
-    CACHE_DEFAULT_TIMEOUT: int = 21600
-    CACHE_REDIS_URL: str = os.getenv('REDIS_URL')
-=======
     CACHE_DEFAULT_TIMEOUT: int = 21600
     CACHE_TYPE: str = os.getenv('CACHE_TYPE', 'simple')
->>>>>>> 811cdba7
 
     # ==========================================================================
     # MISC. CUSTOM CONFIG OPTIONS
