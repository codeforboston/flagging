--- conflicted
+++ resolved
@@ -146,19 +146,6 @@
   padding: 15px;
 }
 
-<<<<<<< HEAD
-.flash {
-  padding: 0.2em;
-  width: 80%;
-  margin: auto;
-}
-
-.flash-message {
-  background-color: #ffff6f;
-  padding: 0.8em;
-  margin: 0.6em auto;
-}
-=======
 .dropdown-menu {
   display: flex;
   flex-direction: column;
@@ -202,7 +189,6 @@
   }
 }
 
->>>>>>> bdbf2575
 /***** End Header Section *****/
 
 /***** Start Content Section *****/
@@ -308,15 +294,6 @@
 
 /***** End Home Page *****/
 
-<<<<<<< HEAD
-/***** Start API Index Page *****/
-
-pre.prettyprint {
-  width: 90%;
-  margin: 2em auto;
-  white-space: pre-wrap;
-  border: none !important;
-=======
 /***** Start About Page *****/
 
 .shrink-youtube {
@@ -353,7 +330,6 @@
   margin: 2em auto;
   border: none !important;
   display: inline-block;
->>>>>>> bdbf2575
 }
 
 /***** End API Index Page *****/