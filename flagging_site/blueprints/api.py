--- conflicted
+++ resolved
@@ -8,12 +8,8 @@
 from flask_restful import Api
 from flask_restful import Resource
 from flask import current_app
-<<<<<<< HEAD
 from ..data.predictive_models import latest_model_outputs
-=======
-from ..data.model import latest_model_outputs
 from ..data.database import get_boathouse_metadata_dict
->>>>>>> 7ad3a05c
 
 from flasgger import swag_from
 
