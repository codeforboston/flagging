--- conflicted
+++ resolved
@@ -4,6 +4,7 @@
 from typing import List
 
 import pandas as pd
+
 from flask import Flask
 from flask import request
 from flask import Response
@@ -11,27 +12,26 @@
 from flask import abort
 from flask import url_for
 from flask import redirect
+
 from flask_admin import Admin
 from flask_admin import AdminIndexView as _AdminIndexView
 from flask_admin import BaseView as _BaseView
 from flask_admin import expose
+from flask_admin.contrib.sqla import tools
 from flask_admin.contrib import sqla
+
 from flask_basicauth import BasicAuth as _BasicAuth
 from werkzeug.exceptions import HTTPException
 from flask_admin.actions import action
 from sqlalchemy.exc import ProgrammingError
-<<<<<<< HEAD
-
-from .data.database import db
-from .data.database import cache
-
-=======
-from flask_admin.contrib.sqla import form, filters as sqla_filters, tools
 from sqlalchemy.orm import Session
+from sqlalchemy import text
+
 from .data import Boathouse
-from .data.database import db
-from sqlalchemy import text
->>>>>>> e6619aa4
+from .data import db
+from .data import cache
+from .data.database import execute_sql
+
 
 # ==============================================================================
 # Extensions
@@ -110,7 +110,7 @@
     export_types = ['csv']
     create_modal = True
     edit_modal = True
-    #column_filters = 'reach'
+
     def __init__(
             self,
             model,
@@ -128,32 +128,23 @@
         super().__init__(model, session, *args, **kwargs)
 
     def after_model_change(self, *args, **kwargs):
-<<<<<<< HEAD
         super().after_model_change(*args, **kwargs)
         cache.clear()
-=======
-        from .data.database import cache
-        print("clearing cache-admin after model change")
-        cache.clear()
+
 
 class BoathouseView(ModelView):
 
-    column_filters = ("reach",)
-
+    column_filters = ('reach',)
 
     @action('Override', 'Override Selected', 'Are you sure you want to override the selected locations?')
     def action_override_selected(self, ids):
         from .data import db, Boathouse
         query = tools.get_query_for_ids(self.get_query(), self.model, ids)
-        #print("query:")
-        #print(query)
         for c in query.all():
-            #print(c)
-            #print(text(c.boathouse) + ","+ str(c.overridden))
             db.session.query(Boathouse).filter(Boathouse.boathouse == text(c.boathouse)).update({"overridden": True})
             db.session.commit()
         return redirect(self.url)
->>>>>>> e6619aa4
+
 
 # ==============================================================================
 # Views
@@ -174,6 +165,7 @@
             endpoint='manual_overrides',
             name='Boathouses (including Manual Overrides)'
         )
+
 
 class LogoutView(BaseView):
     """Returns a logout page that uses a jQuery trick to emulate a logout."""
@@ -288,7 +280,6 @@
         if sql_table_name not in self.TABLES:
             raise abort(404)
 
-        from .data.database import execute_sql
         # WARNING:
         # Be careful when parameterizing queries like how we do it below.
         # The reason it's OK in this case is because users don't touch it.
