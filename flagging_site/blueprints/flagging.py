import pandas as pd
from flask import Blueprint
from flask import render_template
from flagging_site.data.hobolink import get_hobolink_data
from flagging_site.data.usgs import get_usgs_data
from flagging_site.data.model import process_data
from flagging_site.data.model import reach_2_model
from flagging_site.data.model import reach_3_model
from flagging_site.data.model import reach_4_model
from flagging_site.data.model import reach_5_model
from flask_restful import Resource, Api

from flask import request

bp = Blueprint('flagging', __name__)

def get_data() -> pd.DataFrame:
    """Retrieves the data that gets plugged into the the model."""
    df_hobolink = get_hobolink_data('code_for_boston_export_21d')
    df_usgs = get_usgs_data()
    df = process_data(df_hobolink, df_usgs)
    return df

def stylize_model_output(df: pd.DataFrame) -> str:
    """
    This function function stylizes the dataframe that we will output for our
    web page. This function replaces the bools with colorized values, and then
    returns the HTML of the table excluding the index.

    Args:
        df: (pd.DataFrame) Pandas Dataframe containing model outputs.

    Returns:
        HTML table.
    """
    def _apply_flag(x: bool) -> str:
        flag_class = 'blue-flag' if x else 'red-flag'
        return f'<span class="{flag_class}">{x}</span>'

    df['safe'] = df['safe'].apply(_apply_flag)
    df.columns = [i.title().replace('_', ' ') for i in df.columns]

    return df.to_html(index=False, escape=False)


<<<<<<< HEAD
def add_to_dict(models, df, reach) -> None:
    """
    Iterates through dataframe from model output, adds to model dict where
    key equals column name, value equals column values as list type

    args:
        models: dictionary
        df: pd.DataFrame
        reach:int

    returns: None
        """
    # converts time column to type string because of conversion to json error
    df['time'] = df['time'].astype(str)
    models[f'reach_{reach}'] = df.to_dict(orient='list')


=======
>>>>>>> be3bb77a
@bp.route('/')
def index() -> str:
    """
    Retrieves data from hobolink and usgs and processes data, then displays data 
    on `index_model.html`     

    returns: render model on index.html
    """
    df = get_data()
    flags = {
        2: reach_2_model(df, rows=1)['safe'].iloc[0],
        3: reach_3_model(df, rows=1)['safe'].iloc[0],
        4: reach_4_model(df, rows=1)['safe'].iloc[0],
        5: reach_5_model(df, rows=1)['safe'].iloc[0]
    }
    return render_template('index.html', flags=flags)


@bp.route('/about')
def about() -> str:
    return render_template('about.html')


@bp.route('/output_model', methods=['GET'])
def output_model() -> str:
    """
    Retrieves data from hobolink and usgs and processes data and then
    displays data on 'output_model.html'

    args: no argument

    returns: render model on output_model.html
    """

    # Parse contents of the query string to get reach and hours parameters.
    # Defaults are hours = 24, and reach = -1.
    # When reach = -1, we utilize all reaches.
    try:
        reach = int(request.args.get('reach'))
    except (TypeError, ValueError):
        reach = -1

    try:
        hours = int(request.args.get('hours'))
    except (TypeError, ValueError):
        hours = 24

    # Look at no more than 72 hours.
    hours = min(max(hours, 1), 72)

    df = get_data()

    reach_model_mapping = {
        2: reach_2_model,
        3: reach_3_model,
        4: reach_4_model,
        5: reach_5_model
    }
    
    if reach in reach_model_mapping:
        reach_func = reach_model_mapping[int(reach)]
        reach_html_tables = {
            reach: stylize_model_output(reach_func(df, rows=hours))
        }
    else:
        reach_html_tables = {
            reach: stylize_model_output(reach_func(df, rows=hours))
            for reach, reach_func
            in reach_model_mapping.items()
        }

    return render_template('output_model.html', tables=reach_html_tables)

<<<<<<< HEAD
def model_api(reach_param = [2,3,4,5]) -> dict:
    """
    Class method that retrieves data from hobolink and usgs and processes
    data, then creates json-like dictionary structure for model output.

    returns: json-like dictionary
    """
    df = get_data()

    dfs = {
        2: reach_2_model(df),
        3: reach_3_model(df),
        4: reach_4_model(df),
        5: reach_5_model(df)
    }

    main = {}
    models = {}

    # adds metadata
    main['version'] = '2020'
    main['time_returned'] = str(pd.to_datetime('today'))

    for reach, df in dfs.items():
        if reach in reach_param:
            add_to_dict(models, df, reach)

    # adds models dict to main dict
    main['models'] = models

    return main

class ReachApi(Resource):

    def get(self,reach):
        reach_params = [reach]
        return model_api(reach_params)

class ReachesApi(Resource):
    def get(self):
        return model_api()
=======
@bp.route('/api', methods=['GET'])
def api_landing_page() -> str:

    return render_template('api/index.html')
>>>>>>> be3bb77a

api.add_resource(ReachApi, '/api/v1/model/<int:reach>')

<<<<<<< HEAD
api.add_resource(ReachesApi, '/api/v1/model')
=======
@bp.route('/api/v1/model', methods=['GET'])
def api() -> str:
    return
>>>>>>> be3bb77a
<|MERGE_RESOLUTION|>--- conflicted
+++ resolved
@@ -8,7 +8,6 @@
 from flagging_site.data.model import reach_3_model
 from flagging_site.data.model import reach_4_model
 from flagging_site.data.model import reach_5_model
-from flask_restful import Resource, Api
 
 from flask import request
 
@@ -42,27 +41,6 @@
 
     return df.to_html(index=False, escape=False)
 
-
-<<<<<<< HEAD
-def add_to_dict(models, df, reach) -> None:
-    """
-    Iterates through dataframe from model output, adds to model dict where
-    key equals column name, value equals column values as list type
-
-    args:
-        models: dictionary
-        df: pd.DataFrame
-        reach:int
-
-    returns: None
-        """
-    # converts time column to type string because of conversion to json error
-    df['time'] = df['time'].astype(str)
-    models[f'reach_{reach}'] = df.to_dict(orient='list')
-
-
-=======
->>>>>>> be3bb77a
 @bp.route('/')
 def index() -> str:
     """
@@ -134,63 +112,4 @@
             in reach_model_mapping.items()
         }
 
-    return render_template('output_model.html', tables=reach_html_tables)
-
-<<<<<<< HEAD
-def model_api(reach_param = [2,3,4,5]) -> dict:
-    """
-    Class method that retrieves data from hobolink and usgs and processes
-    data, then creates json-like dictionary structure for model output.
-
-    returns: json-like dictionary
-    """
-    df = get_data()
-
-    dfs = {
-        2: reach_2_model(df),
-        3: reach_3_model(df),
-        4: reach_4_model(df),
-        5: reach_5_model(df)
-    }
-
-    main = {}
-    models = {}
-
-    # adds metadata
-    main['version'] = '2020'
-    main['time_returned'] = str(pd.to_datetime('today'))
-
-    for reach, df in dfs.items():
-        if reach in reach_param:
-            add_to_dict(models, df, reach)
-
-    # adds models dict to main dict
-    main['models'] = models
-
-    return main
-
-class ReachApi(Resource):
-
-    def get(self,reach):
-        reach_params = [reach]
-        return model_api(reach_params)
-
-class ReachesApi(Resource):
-    def get(self):
-        return model_api()
-=======
-@bp.route('/api', methods=['GET'])
-def api_landing_page() -> str:
-
-    return render_template('api/index.html')
->>>>>>> be3bb77a
-
-api.add_resource(ReachApi, '/api/v1/model/<int:reach>')
-
-<<<<<<< HEAD
-api.add_resource(ReachesApi, '/api/v1/model')
-=======
-@bp.route('/api/v1/model', methods=['GET'])
-def api() -> str:
-    return
->>>>>>> be3bb77a
+    return render_template('output_model.html', tables=reach_html_tables)