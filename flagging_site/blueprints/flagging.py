--- conflicted
+++ resolved
@@ -10,10 +10,7 @@
 from ..data.predictive_models import latest_model_outputs
 from ..data.database import get_boathouse_by_reach_dict
 from ..data.database import get_latest_time
-<<<<<<< HEAD
 from ..data.live_website_options import is_boating_season
-=======
->>>>>>> bdbf2575
 
 bp = Blueprint('flagging', __name__)
 
@@ -36,11 +33,7 @@
 
     # ~~~
 
-<<<<<<< HEAD
     if not is_boating_season():
-=======
-    if not current_app.config['BOATING_SEASON']:
->>>>>>> bdbf2575
         msg = '<b>Note:</b> It is currently not boating season. '
         if request.path.startswith('/flags'):
             # If the path is the iframe...
@@ -117,11 +110,7 @@
     df = latest_model_outputs()
     homepage = parse_model_outputs(df)
     model_last_updated_time = df['time'].iloc[0]
-<<<<<<< HEAD
     boating_season = is_boating_season()#current_app.config['BOATING_SEASON']
-=======
-    boating_season = current_app.config['BOATING_SEASON']
->>>>>>> bdbf2575
 
     return render_template('index.html',
                            homepage=homepage,
@@ -179,11 +168,7 @@
     df = latest_model_outputs()
     boathouse_statuses = parse_model_outputs(df)
     model_last_updated_time = df['time'].iloc[0]
-<<<<<<< HEAD
     boating_season = is_boating_season()#current_app.config['BOATING_SEASON']
-=======
-    boating_season = current_app.config['BOATING_SEASON']
->>>>>>> bdbf2575
 
     return render_template('flags.html',
                            boathouse_statuses=boathouse_statuses,
