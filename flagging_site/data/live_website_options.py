from ..admin import ModelView
from .database import db
from distutils.util import strtobool
from sqlalchemy.orm import Session


class LiveWebsiteOptions(db.Model):
    __tablename__ = 'live_website_options'
<<<<<<< HEAD
    id = db.Column(db.Integer, primary_key=True)
    boating_season = db.Column(db.Boolean, default=True, nullable=False)

    @classmethod
    def is_boating_season(cls) -> bool:
        return bool(cls.query.first().boating_season)

=======
    boating_season = db.Column(db.String, default=True, primary_key=True)
    flagging_message = db.Column(db.Text, default=True)
>>>>>>> e68e0c43

class LiveWebsiteOptionsModelView(ModelView):
    can_export = False
    # The following flags enforce the existence of only one set of options:
    can_create = False
    can_delete = False
    can_edit = True
<<<<<<< HEAD

    def __init__(self, session: Session):
        super().__init__(LiveWebsiteOptions, session, ignore_columns=['id'])
=======
    form_choices = {
        'boating_season': [
            ('true', 'true'),
            ('false', 'false'),
        ]
    }

    form_args = {
        'flagging_message': dict(label='Flagging Status Custom Message')
    }
    form_widget_args = {
        'flagging_message': dict(rows=12)
    }


def is_boating_season():
    a = LiveWebsiteOptions.query.first()
    if a.boating_season is None:
        return False
    return strtobool(a.boating_season)

def get_flagging_message():
    a = LiveWebsiteOptions.query.first()
    if a.flagging_message is None:
        print("got none")
        return ""
    print("got the message: " + ''.join(['<p>' + i + '</p>' for i in a.flagging_message.replace('\r','').split('\n\n')]))
    return ''.join(['<p>' + i + '</p>' for i in a.flagging_message.replace('\r','').split('\n\n')])
>>>>>>> e68e0c43
<|MERGE_RESOLUTION|>--- conflicted
+++ resolved
@@ -1,23 +1,29 @@
 from ..admin import ModelView
 from .database import db
-from distutils.util import strtobool
+from flask import Markup
 from sqlalchemy.orm import Session
 
 
 class LiveWebsiteOptions(db.Model):
     __tablename__ = 'live_website_options'
-<<<<<<< HEAD
     id = db.Column(db.Integer, primary_key=True)
+    flagging_message = db.Column(db.Text, nullable=True)
     boating_season = db.Column(db.Boolean, default=True, nullable=False)
 
     @classmethod
     def is_boating_season(cls) -> bool:
         return bool(cls.query.first().boating_season)
 
-=======
-    boating_season = db.Column(db.String, default=True, primary_key=True)
-    flagging_message = db.Column(db.Text, default=True)
->>>>>>> e68e0c43
+    @classmethod
+    def get_flagging_message(cls) -> Markup:
+        msg = cls.query.first().flagging_message or ''
+        # Paragraphs (delimited by double newlines) are wrapped in <p> tags
+        # We remove `\r` (carriage return) to make identifying double newlines easier.
+        return Markup(''.join([
+            '<p>' + i + '</p>'
+            for i in msg.replace('\r', '').split('\n\n')
+        ]))
+
 
 class LiveWebsiteOptionsModelView(ModelView):
     can_export = False
@@ -25,37 +31,9 @@
     can_create = False
     can_delete = False
     can_edit = True
-<<<<<<< HEAD
+
+    form_args = {'flagging_message': dict(label='Flagging Status Message')}
+    form_widget_args = {'flagging_message': dict(rows=12)}
 
     def __init__(self, session: Session):
-        super().__init__(LiveWebsiteOptions, session, ignore_columns=['id'])
-=======
-    form_choices = {
-        'boating_season': [
-            ('true', 'true'),
-            ('false', 'false'),
-        ]
-    }
-
-    form_args = {
-        'flagging_message': dict(label='Flagging Status Custom Message')
-    }
-    form_widget_args = {
-        'flagging_message': dict(rows=12)
-    }
-
-
-def is_boating_season():
-    a = LiveWebsiteOptions.query.first()
-    if a.boating_season is None:
-        return False
-    return strtobool(a.boating_season)
-
-def get_flagging_message():
-    a = LiveWebsiteOptions.query.first()
-    if a.flagging_message is None:
-        print("got none")
-        return ""
-    print("got the message: " + ''.join(['<p>' + i + '</p>' for i in a.flagging_message.replace('\r','').split('\n\n')]))
-    return ''.join(['<p>' + i + '</p>' for i in a.flagging_message.replace('\r','').split('\n\n')])
->>>>>>> e68e0c43
+        super().__init__(LiveWebsiteOptions, session, ignore_columns=['id'])