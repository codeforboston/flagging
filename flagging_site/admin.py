--- conflicted
+++ resolved
@@ -52,9 +52,6 @@
     Args:
         app: A Flask application instance.
     """
-    basic_auth.init_app(app)
-    admin.init_app(app)
-
     @app.before_request
     def auth_protect_admin_pages():
         """Authorize all paths that start with /admin/."""
@@ -62,29 +59,24 @@
             basic_auth.get_login()
 
     with app.app_context():
+        basic_auth.init_app(app)
+        admin.init_app(app)
+
         # Register /admin sub-views
         from .data.manual_overrides import ManualOverridesModelView
         from .data.manual_overrides import ManualOverrides
         from .data.database import Boathouses
-
-<<<<<<< HEAD
+        from .data.live_website_options import LiveWebsiteOptionsModelView
+        from .data.live_website_options import LiveWebsiteOptions
+
         admin.add_view(ModelView(Boathouses, db.session))
         admin.add_view(ManualOverridesModelView(ManualOverrides, db.session))
+        admin.add_view(LiveWebsiteOptionsModelView(LiveWebsiteOptions, db.session))
         admin.add_view(DatabaseView(name='Update Database', url='db/update',
                                     category='Manage DB'))
         admin.add_view(DownloadView(name='Download', url='db/download',
                                     category='Manage DB'))
         admin.add_view(LogoutView(name='Logout', url='logout'))
-=======
-        from .data.live_website_options import LiveWebsiteOptionsModelView
-        admin.add_view(LiveWebsiteOptionsModelView(db.session))
-
-
-        # Database functions
-        admin.add_view(DatabaseView(
-            name='Update Database', url='db/update', category='Database'
-        ))
->>>>>>> 54623b3f
 
 
 # ==============================================================================
