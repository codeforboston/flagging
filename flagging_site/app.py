--- conflicted
+++ resolved
@@ -14,10 +14,7 @@
 
 from flask import Flask
 from flask import current_app
-<<<<<<< HEAD
-=======
 from flask import Markup
->>>>>>> bdbf2575
 from flask.json import JSONEncoder
 
 import py7zr
@@ -141,11 +138,7 @@
         # Otherwise, do nothing.
         if (
                 updated
-<<<<<<< HEAD
                 and live_website_options.is_boating_season()#current_app.config['BOATING_SEASON']
-=======
-                and current_app.config['BOATING_SEASON']
->>>>>>> bdbf2575
                 and current_app.config['SEND_TWEETS']
         ):
             from .twitter import tweet_current_status
