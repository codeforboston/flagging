--- conflicted
+++ resolved
@@ -12,39 +12,6 @@
 
 bp = Blueprint('flagging', __name__)
 
-<<<<<<< HEAD
-=======
-def stylize_model_output(df: pd.DataFrame):
-    """ 
-    This function function stylizes the dataframe that we will output for our 
-    web page
-    
-    Args: 
-        data frame 
-        
-    Returns: 
-        Dataframe with properties set for color, border-style, flag colors, and 
-        border-width
-    """
-    def color_flags(x):
-        return 'color: blue' if x is True \
-            else 'color: red' if x is False \
-            else ''
-    return (
-        df
-        .style
-        .hide_index()
-        .set_properties(**{
-            'border-color': '#888888',
-            'border-style': 'solid',
-            'border-width': '1px'
-        })
-        .applymap(color_flags)
-        .render()
-    )
-
-
->>>>>>> c051f3c8
 @bp.route('/')
 def index() -> str:
     """
@@ -66,7 +33,6 @@
 
 api = Api(bp)
 
-<<<<<<< HEAD
 # iterate through dataframe, adds to model dict
 # key equals column name, value column values as list type
 def add_to_dict(models, df, reach) -> None:
@@ -105,26 +71,4 @@
     def get(self):
         return self.output_model()
 
-api.add_resource(ReachApi, '/output_model')
-=======
-@bp.route('/output_model')
-def output_model() -> str:
-    """
-    Retrieves data from hobolink and usgs and processes data and then 
-    displays data on 'output_model.html'
-    
-    args: no argument
-    
-    returns: render model on output_model.html
-    """
-    df_hobolink = get_hobolink_data('code_for_boston_export_21d')
-    df_usgs = get_usgs_data()
-    df = process_data(df_hobolink, df_usgs)
-    table_html = '<br /><br />'.join(map(stylize_model_output, [
-        reach_2_model(df),
-        reach_3_model(df),
-        reach_4_model(df),
-        reach_5_model(df)
-    ]))
-    return render_template('output_model.html', tables=table_html)
->>>>>>> c051f3c8
+api.add_resource(ReachApi, '/output_model')