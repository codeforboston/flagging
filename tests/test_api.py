--- conflicted
+++ resolved
@@ -8,30 +8,17 @@
 @pytest.fixture
 def schema_fixture(app):
     schema = schemathesis.from_wsgi('/api/flagging_api.json', app)
-<<<<<<< HEAD
-
-    # Skip the model input data endpoint for test purposes.
-    # We do not plan on maintaining this schema.
-    # The following line removes the model_input_data from the schema:
-    schema.raw_schema['paths'].pop('/api/v1/model_input_data', None)
-
-=======
->>>>>>> bdbf2575
     return schema
 
 
 schema = schemathesis.from_pytest_fixture('schema_fixture')
 
 
-<<<<<<< HEAD
-@schema.parametrize()
-=======
 # Skip the model input data endpoint for test purposes.
 # We do not plan on maintaining this schema.
 # The input to `endpoint=` removes the model_input_data from the schema:
 
 @schema.parametrize(endpoint='^(?!/api/v1/model_input_data$).*$')
->>>>>>> bdbf2575
 def test_api(case):
     """Test the API against the OpenAPI specification."""
     response = case.call_wsgi()
